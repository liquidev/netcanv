--- conflicted
+++ resolved
@@ -77,11 +77,7 @@
          if let Err(error) =
             Socket::receiver_loop(stream, recv_tx, recv_quit_tx, recv_quit_rx).await
          {
-<<<<<<< HEAD
-            tracing::error!("receiver loop erro: {:?}", error);
-=======
-            log::error!("receiver loop error: {:?}", error);
->>>>>>> 5c561148
+            tracing::error!("receiver loop error: {:?}", error);
          }
       });
 
