--- conflicted
+++ resolved
@@ -9,11 +9,7 @@
 
 [dependencies]
 winit = "0.22.2"
-<<<<<<< HEAD
-skulpin = "0.11.2"
+skulpin = { version = "0.11.2", default-features = false, features = ["skia_complete", "skulpin_winit", "winit-22"] }
 laminar = "0.4.0"
 serde = "1.0.123"
 bincode = "1.3.2"
-=======
-skulpin = { version = "0.11.2", default-features = false, features = ["skia_complete", "skulpin_winit", "winit-22"] }
->>>>>>> 67add8c1
